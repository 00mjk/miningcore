﻿/*
Copyright 2017 Coin Foundry (coinfoundry.org)
Authors: Oliver Weichhold (oliver@weichhold.com)

Permission is hereby granted, free of charge, to any person obtaining a copy of this software and
associated documentation files (the "Software"), to deal in the Software without restriction,
including without limitation the rights to use, copy, modify, merge, publish, distribute, sublicense,
and/or sell copies of the Software, and to permit persons to whom the Software is furnished to do so,
subject to the following conditions:

The above copyright notice and this permission notice shall be included in all copies or substantial
portions of the Software.

THE SOFTWARE IS PROVIDED "AS IS", WITHOUT WARRANTY OF ANY KIND, EXPRESS OR IMPLIED, INCLUDING BUT NOT
LIMITED TO THE WARRANTIES OF MERCHANTABILITY, FITNESS FOR A PARTICULAR PURPOSE AND NONINFRINGEMENT.
IN NO EVENT SHALL THE AUTHORS OR COPYRIGHT HOLDERS BE LIABLE FOR ANY CLAIM, DAMAGES OR OTHER LIABILITY,
WHETHER IN AN ACTION OF CONTRACT, TORT OR OTHERWISE, ARISING FROM, OUT OF OR IN CONNECTION WITH THE
SOFTWARE OR THE USE OR OTHER DEALINGS IN THE SOFTWARE.
*/

using System;
using System.Runtime.InteropServices;

namespace MiningCore.Native
{
    public static unsafe class LibMultihash
    {
        [DllImport("libmultihash", EntryPoint = "scrypt_export", CallingConvention = CallingConvention.Cdecl)]
        public static extern int scrypt(byte* input, byte* output, uint n, uint r, uint inputLength);

        [DllImport("libmultihash", EntryPoint = "quark_export", CallingConvention = CallingConvention.Cdecl)]
        public static extern int quark(byte* input, byte* output, uint inputLength);

        [DllImport("libmultihash", EntryPoint = "x11_export", CallingConvention = CallingConvention.Cdecl)]
        public static extern int x11(byte* input, byte* output, uint inputLength);

        [DllImport("libmultihash", EntryPoint = "x15_export", CallingConvention = CallingConvention.Cdecl)]
        public static extern int x15(byte* input, byte* output, uint inputLength);

        [DllImport("libmultihash", EntryPoint = "x17_export", CallingConvention = CallingConvention.Cdecl)]
        public static extern int x17(byte* input, byte* output, uint inputLength);

        [DllImport("libmultihash", EntryPoint = "neoscrypt_export", CallingConvention = CallingConvention.Cdecl)]
        public static extern int neoscrypt(byte* input, byte* output, uint inputLength, uint profile);

        [DllImport("libmultihash", EntryPoint = "scryptn_export", CallingConvention = CallingConvention.Cdecl)]
        public static extern int scryptn(byte* input, byte* output, uint nFactor, uint inputLength);

        [DllImport("libmultihash", EntryPoint = "kezzak_export", CallingConvention = CallingConvention.Cdecl)]
        public static extern int kezzak(byte* input, byte* output, uint inputLength);

        [DllImport("libmultihash", EntryPoint = "bcrypt_export", CallingConvention = CallingConvention.Cdecl)]
        public static extern int bcrypt(byte* input, byte* output, uint inputLength);

        [DllImport("libmultihash", EntryPoint = "skein_export", CallingConvention = CallingConvention.Cdecl)]
        public static extern int skein(byte* input, byte* output, uint inputLength);

        [DllImport("libmultihash", EntryPoint = "groestl_export", CallingConvention = CallingConvention.Cdecl)]
        public static extern int groestl(byte* input, byte* output, uint inputLength);

        [DllImport("libmultihash", EntryPoint = "groestl_myriad_export", CallingConvention = CallingConvention.Cdecl)]
        public static extern int groestl_myriad(byte* input, byte* output, uint inputLength);

        [DllImport("libmultihash", EntryPoint = "blake_export", CallingConvention = CallingConvention.Cdecl)]
        public static extern int blake(byte* input, byte* output, uint inputLength);

        [DllImport("libmultihash", EntryPoint = "blake2s_export", CallingConvention = CallingConvention.Cdecl)]
        public static extern int blake2s(byte* input, byte* output, uint inputLength);

        [DllImport("libmultihash", EntryPoint = "dcrypt_export", CallingConvention = CallingConvention.Cdecl)]
        public static extern int dcrypt(byte* input, byte* output, uint inputLength);

        [DllImport("libmultihash", EntryPoint = "fugue_export", CallingConvention = CallingConvention.Cdecl)]
        public static extern int fugue(byte* input, byte* output, uint inputLength);

        [DllImport("libmultihash", EntryPoint = "qubit_export", CallingConvention = CallingConvention.Cdecl)]
        public static extern int qubit(byte* input, byte* output, uint inputLength);

        [DllImport("libmultihash", EntryPoint = "s3_export", CallingConvention = CallingConvention.Cdecl)]
        public static extern int s3(byte* input, byte* output, uint inputLength);

        [DllImport("libmultihash", EntryPoint = "hefty1_export", CallingConvention = CallingConvention.Cdecl)]
        public static extern int hefty1(byte* input, byte* output, uint inputLength);

        [DllImport("libmultihash", EntryPoint = "shavite3_export", CallingConvention = CallingConvention.Cdecl)]
        public static extern int shavite3(byte* input, byte* output, uint inputLength);

        [DllImport("libmultihash", EntryPoint = "nist5_export", CallingConvention = CallingConvention.Cdecl)]
        public static extern int nist5(byte* input, byte* output, uint inputLength);

        [DllImport("libmultihash", EntryPoint = "fresh_export", CallingConvention = CallingConvention.Cdecl)]
        public static extern int fresh(byte* input, byte* output, uint inputLength);

        [DllImport("libmultihash", EntryPoint = "jh_export", CallingConvention = CallingConvention.Cdecl)]
        public static extern int jh(byte* input, byte* output, uint inputLength);

        [DllImport("libmultihash", EntryPoint = "c11_export", CallingConvention = CallingConvention.Cdecl)]
        public static extern int c11(byte* input, byte* output, uint inputLength);

        [DllImport("libmultihash", EntryPoint = "x16r_export", CallingConvention = CallingConvention.Cdecl)]
        public static extern int x16r(byte* input, byte* output, uint inputLength);

        [DllImport("libmultihash", EntryPoint = "x16s_export", CallingConvention = CallingConvention.Cdecl)]
        public static extern int x16s(byte* input, byte* output, uint inputLength);

        [DllImport("libmultihash", EntryPoint = "lyra2re_export", CallingConvention = CallingConvention.Cdecl)]
        public static extern int lyra2re(byte* input, byte* output);

        [DllImport("libmultihash", EntryPoint = "lyra2rev2_export", CallingConvention = CallingConvention.Cdecl)]
        public static extern int lyra2rev2(byte* input, byte* output);

        [DllImport("libmultihash", EntryPoint = "equihash_verify_export", CallingConvention = CallingConvention.Cdecl)]
        public static extern bool equihash_verify(byte* header, int headerLength, byte* solution, int solutionLength);
<<<<<<< HEAD
=======

        [DllImport("libmultihash", EntryPoint = "equihash_verify_btg_export", CallingConvention = CallingConvention.Cdecl)]
        public static extern bool equihash_verify_btg(byte* header, int headerLength, byte* solution, int solutionLength);
>>>>>>> 1801e342

        [DllImport("libmultihash", EntryPoint = "sha3_256_export", CallingConvention = CallingConvention.Cdecl)]
        public static extern int sha3_256(byte* input, byte* output, uint inputLength);

        [DllImport("libmultihash", EntryPoint = "sha3_512_export", CallingConvention = CallingConvention.Cdecl)]
        public static extern int sha3_512(byte* input, byte* output, uint inputLength);

        #region Ethash

        [StructLayout(LayoutKind.Sequential)]
        public struct ethash_h256_t
        {
            [MarshalAs(UnmanagedType.ByValArray, ArraySubType = UnmanagedType.U8, SizeConst = 32)] public byte[] value;
        }

        [StructLayout(LayoutKind.Sequential)]
        public struct ethash_return_value
        {
            public ethash_h256_t result;
            public ethash_h256_t mix_hash;

            [MarshalAs(UnmanagedType.U1)] public bool success;
        }

        public delegate int ethash_callback_t(uint progress);

        /// <summary>
        /// Allocate and initialize a new ethash_light handler
        /// </summary>
        /// <param name="block_number">The block number for which to create the handler</param>
        /// <returns>Newly allocated ethash_light handler or NULL</returns>
        [DllImport("libmultihash", EntryPoint = "ethash_light_new_export", CallingConvention = CallingConvention.Cdecl)]
        public static extern IntPtr ethash_light_new(ulong block_number);

        /// <summary>
        /// Frees a previously allocated ethash_light handler
        /// </summary>
        /// <param name="handle">The light handler to free</param>
        [DllImport("libmultihash", EntryPoint = "ethash_light_delete_export", CallingConvention = CallingConvention.Cdecl)]
        public static extern void ethash_light_delete(IntPtr handle);

        /// <summary>
        /// Calculate the light client data
        /// </summary>
        /// <param name="handle">The light client handler</param>
        /// <param name="header_hash">The 32-Byte header hash to pack into the mix</param>
        /// <param name="nonce">The nonce to pack into the mix</param>
        /// <returns>an object of ethash_return_value_t holding the return values</returns>
        [DllImport("libmultihash", EntryPoint = "ethash_light_compute_export", CallingConvention = CallingConvention.Cdecl)]
        public static extern void ethash_light_compute(IntPtr handle, byte*header_hash, ulong nonce, ref ethash_return_value result);

        /// <summary>
        /// Allocate and initialize a new ethash_full handler
        /// </summary>
        /// <param name="dagDir">Directory where generated DAGs reside</param>
        /// <param name="light">The light handler containing the cache.</param>
        /// <param name="callback">
        /// A callback function with signature of @ref ethash_callback_t
        /// It accepts an unsigned with which a progress of DAG calculation
        /// can be displayed. If all goes well the callback should return 0.
        /// If a non-zero value is returned then DAG generation will stop.
        /// Be advised. A progress value of 100 means that DAG creation is
        /// almost complete and that this function will soon return succesfully.
        /// It does not mean that the function has already had a succesfull return.
        /// </param>
        /// <returns></returns>
        [DllImport("libmultihash", EntryPoint = "ethash_full_new_export", CallingConvention = CallingConvention.Cdecl)]
        public static extern IntPtr ethash_full_new(string dagDir, IntPtr light, ethash_callback_t callback);

        /// <summary>
        /// Frees a previously allocated ethash_full handler
        /// </summary>
        /// <param name="handle">The full handler to free</param>
        [DllImport("libmultihash", EntryPoint = "ethash_full_delete_export", CallingConvention = CallingConvention.Cdecl)]
        public static extern void ethash_full_delete(IntPtr handle);

        /// <summary>
        /// Calculate the full client data
        /// </summary>
        /// <param name="handle">The full client handler</param>
        /// <param name="header_hash">The 32-Byte header hash to pack into the mix</param>
        /// <param name="nonce">The nonce to pack into the mix</param>
        /// <returns>an object of ethash_return_value_t holding the return values</returns>
        [DllImport("libmultihash", EntryPoint = "ethash_full_compute_export", CallingConvention = CallingConvention.Cdecl)]
        public static extern void ethash_full_compute(IntPtr handle, byte* header_hash, ulong nonce, ref ethash_return_value result);

        /// <summary>
        /// Get a pointer to the full DAG data
        /// </summary>
        /// <param name="handle">The full handler to free</param>
        [DllImport("libmultihash", EntryPoint = "ethash_full_dag_export", CallingConvention = CallingConvention.Cdecl)]
        public static extern IntPtr ethash_full_dag(IntPtr handle);

        /// <summary>
        /// Get the size of the DAG data
        /// </summary>
        /// <param name="handle">The full handler to free</param>
        [DllImport("libmultihash", EntryPoint = "ethash_full_dag_size_export", CallingConvention = CallingConvention.Cdecl)]
        public static extern ulong ethash_full_dag_size(IntPtr handle);

        /// <summary>
        /// Calculate the seedhash for a given block number
        /// </summary>
        /// <param name="handle">The full handler to free</param>
        [DllImport("libmultihash", EntryPoint = "ethash_get_seedhash_export", CallingConvention = CallingConvention.Cdecl)]
        public static extern ethash_h256_t ethash_get_seedhash(ulong block_number);

        /// <summary>
        /// Get the default DAG directory
        /// </summary>
        [DllImport("libmultihash", EntryPoint = "ethash_get_default_dirname_export", CallingConvention = CallingConvention.Cdecl)]
        public static extern bool ethash_get_default_dirname(byte* data, int length);

        #endregion // Ethash
    }
}
<|MERGE_RESOLUTION|>--- conflicted
+++ resolved
@@ -1,235 +1,232 @@
-﻿/*
-Copyright 2017 Coin Foundry (coinfoundry.org)
-Authors: Oliver Weichhold (oliver@weichhold.com)
-
-Permission is hereby granted, free of charge, to any person obtaining a copy of this software and
-associated documentation files (the "Software"), to deal in the Software without restriction,
-including without limitation the rights to use, copy, modify, merge, publish, distribute, sublicense,
-and/or sell copies of the Software, and to permit persons to whom the Software is furnished to do so,
-subject to the following conditions:
-
-The above copyright notice and this permission notice shall be included in all copies or substantial
-portions of the Software.
-
-THE SOFTWARE IS PROVIDED "AS IS", WITHOUT WARRANTY OF ANY KIND, EXPRESS OR IMPLIED, INCLUDING BUT NOT
-LIMITED TO THE WARRANTIES OF MERCHANTABILITY, FITNESS FOR A PARTICULAR PURPOSE AND NONINFRINGEMENT.
-IN NO EVENT SHALL THE AUTHORS OR COPYRIGHT HOLDERS BE LIABLE FOR ANY CLAIM, DAMAGES OR OTHER LIABILITY,
-WHETHER IN AN ACTION OF CONTRACT, TORT OR OTHERWISE, ARISING FROM, OUT OF OR IN CONNECTION WITH THE
-SOFTWARE OR THE USE OR OTHER DEALINGS IN THE SOFTWARE.
-*/
-
-using System;
-using System.Runtime.InteropServices;
-
-namespace MiningCore.Native
-{
-    public static unsafe class LibMultihash
-    {
-        [DllImport("libmultihash", EntryPoint = "scrypt_export", CallingConvention = CallingConvention.Cdecl)]
-        public static extern int scrypt(byte* input, byte* output, uint n, uint r, uint inputLength);
-
-        [DllImport("libmultihash", EntryPoint = "quark_export", CallingConvention = CallingConvention.Cdecl)]
-        public static extern int quark(byte* input, byte* output, uint inputLength);
-
-        [DllImport("libmultihash", EntryPoint = "x11_export", CallingConvention = CallingConvention.Cdecl)]
-        public static extern int x11(byte* input, byte* output, uint inputLength);
-
-        [DllImport("libmultihash", EntryPoint = "x15_export", CallingConvention = CallingConvention.Cdecl)]
-        public static extern int x15(byte* input, byte* output, uint inputLength);
-
-        [DllImport("libmultihash", EntryPoint = "x17_export", CallingConvention = CallingConvention.Cdecl)]
-        public static extern int x17(byte* input, byte* output, uint inputLength);
-
-        [DllImport("libmultihash", EntryPoint = "neoscrypt_export", CallingConvention = CallingConvention.Cdecl)]
-        public static extern int neoscrypt(byte* input, byte* output, uint inputLength, uint profile);
-
-        [DllImport("libmultihash", EntryPoint = "scryptn_export", CallingConvention = CallingConvention.Cdecl)]
-        public static extern int scryptn(byte* input, byte* output, uint nFactor, uint inputLength);
-
-        [DllImport("libmultihash", EntryPoint = "kezzak_export", CallingConvention = CallingConvention.Cdecl)]
-        public static extern int kezzak(byte* input, byte* output, uint inputLength);
-
-        [DllImport("libmultihash", EntryPoint = "bcrypt_export", CallingConvention = CallingConvention.Cdecl)]
-        public static extern int bcrypt(byte* input, byte* output, uint inputLength);
-
-        [DllImport("libmultihash", EntryPoint = "skein_export", CallingConvention = CallingConvention.Cdecl)]
-        public static extern int skein(byte* input, byte* output, uint inputLength);
-
-        [DllImport("libmultihash", EntryPoint = "groestl_export", CallingConvention = CallingConvention.Cdecl)]
-        public static extern int groestl(byte* input, byte* output, uint inputLength);
-
-        [DllImport("libmultihash", EntryPoint = "groestl_myriad_export", CallingConvention = CallingConvention.Cdecl)]
-        public static extern int groestl_myriad(byte* input, byte* output, uint inputLength);
-
-        [DllImport("libmultihash", EntryPoint = "blake_export", CallingConvention = CallingConvention.Cdecl)]
-        public static extern int blake(byte* input, byte* output, uint inputLength);
-
-        [DllImport("libmultihash", EntryPoint = "blake2s_export", CallingConvention = CallingConvention.Cdecl)]
-        public static extern int blake2s(byte* input, byte* output, uint inputLength);
-
-        [DllImport("libmultihash", EntryPoint = "dcrypt_export", CallingConvention = CallingConvention.Cdecl)]
-        public static extern int dcrypt(byte* input, byte* output, uint inputLength);
-
-        [DllImport("libmultihash", EntryPoint = "fugue_export", CallingConvention = CallingConvention.Cdecl)]
-        public static extern int fugue(byte* input, byte* output, uint inputLength);
-
-        [DllImport("libmultihash", EntryPoint = "qubit_export", CallingConvention = CallingConvention.Cdecl)]
-        public static extern int qubit(byte* input, byte* output, uint inputLength);
-
-        [DllImport("libmultihash", EntryPoint = "s3_export", CallingConvention = CallingConvention.Cdecl)]
-        public static extern int s3(byte* input, byte* output, uint inputLength);
-
-        [DllImport("libmultihash", EntryPoint = "hefty1_export", CallingConvention = CallingConvention.Cdecl)]
-        public static extern int hefty1(byte* input, byte* output, uint inputLength);
-
-        [DllImport("libmultihash", EntryPoint = "shavite3_export", CallingConvention = CallingConvention.Cdecl)]
-        public static extern int shavite3(byte* input, byte* output, uint inputLength);
-
-        [DllImport("libmultihash", EntryPoint = "nist5_export", CallingConvention = CallingConvention.Cdecl)]
-        public static extern int nist5(byte* input, byte* output, uint inputLength);
-
-        [DllImport("libmultihash", EntryPoint = "fresh_export", CallingConvention = CallingConvention.Cdecl)]
-        public static extern int fresh(byte* input, byte* output, uint inputLength);
-
-        [DllImport("libmultihash", EntryPoint = "jh_export", CallingConvention = CallingConvention.Cdecl)]
-        public static extern int jh(byte* input, byte* output, uint inputLength);
-
-        [DllImport("libmultihash", EntryPoint = "c11_export", CallingConvention = CallingConvention.Cdecl)]
-        public static extern int c11(byte* input, byte* output, uint inputLength);
-
-        [DllImport("libmultihash", EntryPoint = "x16r_export", CallingConvention = CallingConvention.Cdecl)]
-        public static extern int x16r(byte* input, byte* output, uint inputLength);
-
-        [DllImport("libmultihash", EntryPoint = "x16s_export", CallingConvention = CallingConvention.Cdecl)]
-        public static extern int x16s(byte* input, byte* output, uint inputLength);
-
-        [DllImport("libmultihash", EntryPoint = "lyra2re_export", CallingConvention = CallingConvention.Cdecl)]
-        public static extern int lyra2re(byte* input, byte* output);
-
-        [DllImport("libmultihash", EntryPoint = "lyra2rev2_export", CallingConvention = CallingConvention.Cdecl)]
-        public static extern int lyra2rev2(byte* input, byte* output);
-
-        [DllImport("libmultihash", EntryPoint = "equihash_verify_export", CallingConvention = CallingConvention.Cdecl)]
-        public static extern bool equihash_verify(byte* header, int headerLength, byte* solution, int solutionLength);
-<<<<<<< HEAD
-=======
-
-        [DllImport("libmultihash", EntryPoint = "equihash_verify_btg_export", CallingConvention = CallingConvention.Cdecl)]
-        public static extern bool equihash_verify_btg(byte* header, int headerLength, byte* solution, int solutionLength);
->>>>>>> 1801e342
-
-        [DllImport("libmultihash", EntryPoint = "sha3_256_export", CallingConvention = CallingConvention.Cdecl)]
-        public static extern int sha3_256(byte* input, byte* output, uint inputLength);
-
-        [DllImport("libmultihash", EntryPoint = "sha3_512_export", CallingConvention = CallingConvention.Cdecl)]
-        public static extern int sha3_512(byte* input, byte* output, uint inputLength);
-
-        #region Ethash
-
-        [StructLayout(LayoutKind.Sequential)]
-        public struct ethash_h256_t
-        {
-            [MarshalAs(UnmanagedType.ByValArray, ArraySubType = UnmanagedType.U8, SizeConst = 32)] public byte[] value;
-        }
-
-        [StructLayout(LayoutKind.Sequential)]
-        public struct ethash_return_value
-        {
-            public ethash_h256_t result;
-            public ethash_h256_t mix_hash;
-
-            [MarshalAs(UnmanagedType.U1)] public bool success;
-        }
-
-        public delegate int ethash_callback_t(uint progress);
-
-        /// <summary>
-        /// Allocate and initialize a new ethash_light handler
-        /// </summary>
-        /// <param name="block_number">The block number for which to create the handler</param>
-        /// <returns>Newly allocated ethash_light handler or NULL</returns>
-        [DllImport("libmultihash", EntryPoint = "ethash_light_new_export", CallingConvention = CallingConvention.Cdecl)]
-        public static extern IntPtr ethash_light_new(ulong block_number);
-
-        /// <summary>
-        /// Frees a previously allocated ethash_light handler
-        /// </summary>
-        /// <param name="handle">The light handler to free</param>
-        [DllImport("libmultihash", EntryPoint = "ethash_light_delete_export", CallingConvention = CallingConvention.Cdecl)]
-        public static extern void ethash_light_delete(IntPtr handle);
-
-        /// <summary>
-        /// Calculate the light client data
-        /// </summary>
-        /// <param name="handle">The light client handler</param>
-        /// <param name="header_hash">The 32-Byte header hash to pack into the mix</param>
-        /// <param name="nonce">The nonce to pack into the mix</param>
-        /// <returns>an object of ethash_return_value_t holding the return values</returns>
-        [DllImport("libmultihash", EntryPoint = "ethash_light_compute_export", CallingConvention = CallingConvention.Cdecl)]
-        public static extern void ethash_light_compute(IntPtr handle, byte*header_hash, ulong nonce, ref ethash_return_value result);
-
-        /// <summary>
-        /// Allocate and initialize a new ethash_full handler
-        /// </summary>
-        /// <param name="dagDir">Directory where generated DAGs reside</param>
-        /// <param name="light">The light handler containing the cache.</param>
-        /// <param name="callback">
-        /// A callback function with signature of @ref ethash_callback_t
-        /// It accepts an unsigned with which a progress of DAG calculation
-        /// can be displayed. If all goes well the callback should return 0.
-        /// If a non-zero value is returned then DAG generation will stop.
-        /// Be advised. A progress value of 100 means that DAG creation is
-        /// almost complete and that this function will soon return succesfully.
-        /// It does not mean that the function has already had a succesfull return.
-        /// </param>
-        /// <returns></returns>
-        [DllImport("libmultihash", EntryPoint = "ethash_full_new_export", CallingConvention = CallingConvention.Cdecl)]
-        public static extern IntPtr ethash_full_new(string dagDir, IntPtr light, ethash_callback_t callback);
-
-        /// <summary>
-        /// Frees a previously allocated ethash_full handler
-        /// </summary>
-        /// <param name="handle">The full handler to free</param>
-        [DllImport("libmultihash", EntryPoint = "ethash_full_delete_export", CallingConvention = CallingConvention.Cdecl)]
-        public static extern void ethash_full_delete(IntPtr handle);
-
-        /// <summary>
-        /// Calculate the full client data
-        /// </summary>
-        /// <param name="handle">The full client handler</param>
-        /// <param name="header_hash">The 32-Byte header hash to pack into the mix</param>
-        /// <param name="nonce">The nonce to pack into the mix</param>
-        /// <returns>an object of ethash_return_value_t holding the return values</returns>
-        [DllImport("libmultihash", EntryPoint = "ethash_full_compute_export", CallingConvention = CallingConvention.Cdecl)]
-        public static extern void ethash_full_compute(IntPtr handle, byte* header_hash, ulong nonce, ref ethash_return_value result);
-
-        /// <summary>
-        /// Get a pointer to the full DAG data
-        /// </summary>
-        /// <param name="handle">The full handler to free</param>
-        [DllImport("libmultihash", EntryPoint = "ethash_full_dag_export", CallingConvention = CallingConvention.Cdecl)]
-        public static extern IntPtr ethash_full_dag(IntPtr handle);
-
-        /// <summary>
-        /// Get the size of the DAG data
-        /// </summary>
-        /// <param name="handle">The full handler to free</param>
-        [DllImport("libmultihash", EntryPoint = "ethash_full_dag_size_export", CallingConvention = CallingConvention.Cdecl)]
-        public static extern ulong ethash_full_dag_size(IntPtr handle);
-
-        /// <summary>
-        /// Calculate the seedhash for a given block number
-        /// </summary>
-        /// <param name="handle">The full handler to free</param>
-        [DllImport("libmultihash", EntryPoint = "ethash_get_seedhash_export", CallingConvention = CallingConvention.Cdecl)]
-        public static extern ethash_h256_t ethash_get_seedhash(ulong block_number);
-
-        /// <summary>
-        /// Get the default DAG directory
-        /// </summary>
-        [DllImport("libmultihash", EntryPoint = "ethash_get_default_dirname_export", CallingConvention = CallingConvention.Cdecl)]
-        public static extern bool ethash_get_default_dirname(byte* data, int length);
-
-        #endregion // Ethash
-    }
-}
+﻿/*
+Copyright 2017 Coin Foundry (coinfoundry.org)
+Authors: Oliver Weichhold (oliver@weichhold.com)
+
+Permission is hereby granted, free of charge, to any person obtaining a copy of this software and
+associated documentation files (the "Software"), to deal in the Software without restriction,
+including without limitation the rights to use, copy, modify, merge, publish, distribute, sublicense,
+and/or sell copies of the Software, and to permit persons to whom the Software is furnished to do so,
+subject to the following conditions:
+
+The above copyright notice and this permission notice shall be included in all copies or substantial
+portions of the Software.
+
+THE SOFTWARE IS PROVIDED "AS IS", WITHOUT WARRANTY OF ANY KIND, EXPRESS OR IMPLIED, INCLUDING BUT NOT
+LIMITED TO THE WARRANTIES OF MERCHANTABILITY, FITNESS FOR A PARTICULAR PURPOSE AND NONINFRINGEMENT.
+IN NO EVENT SHALL THE AUTHORS OR COPYRIGHT HOLDERS BE LIABLE FOR ANY CLAIM, DAMAGES OR OTHER LIABILITY,
+WHETHER IN AN ACTION OF CONTRACT, TORT OR OTHERWISE, ARISING FROM, OUT OF OR IN CONNECTION WITH THE
+SOFTWARE OR THE USE OR OTHER DEALINGS IN THE SOFTWARE.
+*/
+
+using System;
+using System.Runtime.InteropServices;
+
+namespace MiningCore.Native
+{
+    public static unsafe class LibMultihash
+    {
+        [DllImport("libmultihash", EntryPoint = "scrypt_export", CallingConvention = CallingConvention.Cdecl)]
+        public static extern int scrypt(byte* input, byte* output, uint n, uint r, uint inputLength);
+
+        [DllImport("libmultihash", EntryPoint = "quark_export", CallingConvention = CallingConvention.Cdecl)]
+        public static extern int quark(byte* input, byte* output, uint inputLength);
+
+        [DllImport("libmultihash", EntryPoint = "x11_export", CallingConvention = CallingConvention.Cdecl)]
+        public static extern int x11(byte* input, byte* output, uint inputLength);
+
+        [DllImport("libmultihash", EntryPoint = "x15_export", CallingConvention = CallingConvention.Cdecl)]
+        public static extern int x15(byte* input, byte* output, uint inputLength);
+
+        [DllImport("libmultihash", EntryPoint = "x17_export", CallingConvention = CallingConvention.Cdecl)]
+        public static extern int x17(byte* input, byte* output, uint inputLength);
+
+        [DllImport("libmultihash", EntryPoint = "neoscrypt_export", CallingConvention = CallingConvention.Cdecl)]
+        public static extern int neoscrypt(byte* input, byte* output, uint inputLength, uint profile);
+
+        [DllImport("libmultihash", EntryPoint = "scryptn_export", CallingConvention = CallingConvention.Cdecl)]
+        public static extern int scryptn(byte* input, byte* output, uint nFactor, uint inputLength);
+
+        [DllImport("libmultihash", EntryPoint = "kezzak_export", CallingConvention = CallingConvention.Cdecl)]
+        public static extern int kezzak(byte* input, byte* output, uint inputLength);
+
+        [DllImport("libmultihash", EntryPoint = "bcrypt_export", CallingConvention = CallingConvention.Cdecl)]
+        public static extern int bcrypt(byte* input, byte* output, uint inputLength);
+
+        [DllImport("libmultihash", EntryPoint = "skein_export", CallingConvention = CallingConvention.Cdecl)]
+        public static extern int skein(byte* input, byte* output, uint inputLength);
+
+        [DllImport("libmultihash", EntryPoint = "groestl_export", CallingConvention = CallingConvention.Cdecl)]
+        public static extern int groestl(byte* input, byte* output, uint inputLength);
+
+        [DllImport("libmultihash", EntryPoint = "groestl_myriad_export", CallingConvention = CallingConvention.Cdecl)]
+        public static extern int groestl_myriad(byte* input, byte* output, uint inputLength);
+
+        [DllImport("libmultihash", EntryPoint = "blake_export", CallingConvention = CallingConvention.Cdecl)]
+        public static extern int blake(byte* input, byte* output, uint inputLength);
+
+        [DllImport("libmultihash", EntryPoint = "blake2s_export", CallingConvention = CallingConvention.Cdecl)]
+        public static extern int blake2s(byte* input, byte* output, uint inputLength);
+
+        [DllImport("libmultihash", EntryPoint = "dcrypt_export", CallingConvention = CallingConvention.Cdecl)]
+        public static extern int dcrypt(byte* input, byte* output, uint inputLength);
+
+        [DllImport("libmultihash", EntryPoint = "fugue_export", CallingConvention = CallingConvention.Cdecl)]
+        public static extern int fugue(byte* input, byte* output, uint inputLength);
+
+        [DllImport("libmultihash", EntryPoint = "qubit_export", CallingConvention = CallingConvention.Cdecl)]
+        public static extern int qubit(byte* input, byte* output, uint inputLength);
+
+        [DllImport("libmultihash", EntryPoint = "s3_export", CallingConvention = CallingConvention.Cdecl)]
+        public static extern int s3(byte* input, byte* output, uint inputLength);
+
+        [DllImport("libmultihash", EntryPoint = "hefty1_export", CallingConvention = CallingConvention.Cdecl)]
+        public static extern int hefty1(byte* input, byte* output, uint inputLength);
+
+        [DllImport("libmultihash", EntryPoint = "shavite3_export", CallingConvention = CallingConvention.Cdecl)]
+        public static extern int shavite3(byte* input, byte* output, uint inputLength);
+
+        [DllImport("libmultihash", EntryPoint = "nist5_export", CallingConvention = CallingConvention.Cdecl)]
+        public static extern int nist5(byte* input, byte* output, uint inputLength);
+
+        [DllImport("libmultihash", EntryPoint = "fresh_export", CallingConvention = CallingConvention.Cdecl)]
+        public static extern int fresh(byte* input, byte* output, uint inputLength);
+
+        [DllImport("libmultihash", EntryPoint = "jh_export", CallingConvention = CallingConvention.Cdecl)]
+        public static extern int jh(byte* input, byte* output, uint inputLength);
+
+        [DllImport("libmultihash", EntryPoint = "c11_export", CallingConvention = CallingConvention.Cdecl)]
+        public static extern int c11(byte* input, byte* output, uint inputLength);
+
+        [DllImport("libmultihash", EntryPoint = "x16r_export", CallingConvention = CallingConvention.Cdecl)]
+        public static extern int x16r(byte* input, byte* output, uint inputLength);
+
+        [DllImport("libmultihash", EntryPoint = "x16s_export", CallingConvention = CallingConvention.Cdecl)]
+        public static extern int x16s(byte* input, byte* output, uint inputLength);
+
+        [DllImport("libmultihash", EntryPoint = "lyra2re_export", CallingConvention = CallingConvention.Cdecl)]
+        public static extern int lyra2re(byte* input, byte* output);
+
+        [DllImport("libmultihash", EntryPoint = "lyra2rev2_export", CallingConvention = CallingConvention.Cdecl)]
+        public static extern int lyra2rev2(byte* input, byte* output);
+
+        [DllImport("libmultihash", EntryPoint = "equihash_verify_export", CallingConvention = CallingConvention.Cdecl)]
+        public static extern bool equihash_verify(byte* header, int headerLength, byte* solution, int solutionLength);
+
+        [DllImport("libmultihash", EntryPoint = "equihash_verify_btg_export", CallingConvention = CallingConvention.Cdecl)]
+        public static extern bool equihash_verify_btg(byte* header, int headerLength, byte* solution, int solutionLength);
+
+        [DllImport("libmultihash", EntryPoint = "sha3_256_export", CallingConvention = CallingConvention.Cdecl)]
+        public static extern int sha3_256(byte* input, byte* output, uint inputLength);
+
+        [DllImport("libmultihash", EntryPoint = "sha3_512_export", CallingConvention = CallingConvention.Cdecl)]
+        public static extern int sha3_512(byte* input, byte* output, uint inputLength);
+
+        #region Ethash
+
+        [StructLayout(LayoutKind.Sequential)]
+        public struct ethash_h256_t
+        {
+            [MarshalAs(UnmanagedType.ByValArray, ArraySubType = UnmanagedType.U8, SizeConst = 32)] public byte[] value;
+        }
+
+        [StructLayout(LayoutKind.Sequential)]
+        public struct ethash_return_value
+        {
+            public ethash_h256_t result;
+            public ethash_h256_t mix_hash;
+
+            [MarshalAs(UnmanagedType.U1)] public bool success;
+        }
+
+        public delegate int ethash_callback_t(uint progress);
+
+        /// <summary>
+        /// Allocate and initialize a new ethash_light handler
+        /// </summary>
+        /// <param name="block_number">The block number for which to create the handler</param>
+        /// <returns>Newly allocated ethash_light handler or NULL</returns>
+        [DllImport("libmultihash", EntryPoint = "ethash_light_new_export", CallingConvention = CallingConvention.Cdecl)]
+        public static extern IntPtr ethash_light_new(ulong block_number);
+
+        /// <summary>
+        /// Frees a previously allocated ethash_light handler
+        /// </summary>
+        /// <param name="handle">The light handler to free</param>
+        [DllImport("libmultihash", EntryPoint = "ethash_light_delete_export", CallingConvention = CallingConvention.Cdecl)]
+        public static extern void ethash_light_delete(IntPtr handle);
+
+        /// <summary>
+        /// Calculate the light client data
+        /// </summary>
+        /// <param name="handle">The light client handler</param>
+        /// <param name="header_hash">The 32-Byte header hash to pack into the mix</param>
+        /// <param name="nonce">The nonce to pack into the mix</param>
+        /// <returns>an object of ethash_return_value_t holding the return values</returns>
+        [DllImport("libmultihash", EntryPoint = "ethash_light_compute_export", CallingConvention = CallingConvention.Cdecl)]
+        public static extern void ethash_light_compute(IntPtr handle, byte*header_hash, ulong nonce, ref ethash_return_value result);
+
+        /// <summary>
+        /// Allocate and initialize a new ethash_full handler
+        /// </summary>
+        /// <param name="dagDir">Directory where generated DAGs reside</param>
+        /// <param name="light">The light handler containing the cache.</param>
+        /// <param name="callback">
+        /// A callback function with signature of @ref ethash_callback_t
+        /// It accepts an unsigned with which a progress of DAG calculation
+        /// can be displayed. If all goes well the callback should return 0.
+        /// If a non-zero value is returned then DAG generation will stop.
+        /// Be advised. A progress value of 100 means that DAG creation is
+        /// almost complete and that this function will soon return succesfully.
+        /// It does not mean that the function has already had a succesfull return.
+        /// </param>
+        /// <returns></returns>
+        [DllImport("libmultihash", EntryPoint = "ethash_full_new_export", CallingConvention = CallingConvention.Cdecl)]
+        public static extern IntPtr ethash_full_new(string dagDir, IntPtr light, ethash_callback_t callback);
+
+        /// <summary>
+        /// Frees a previously allocated ethash_full handler
+        /// </summary>
+        /// <param name="handle">The full handler to free</param>
+        [DllImport("libmultihash", EntryPoint = "ethash_full_delete_export", CallingConvention = CallingConvention.Cdecl)]
+        public static extern void ethash_full_delete(IntPtr handle);
+
+        /// <summary>
+        /// Calculate the full client data
+        /// </summary>
+        /// <param name="handle">The full client handler</param>
+        /// <param name="header_hash">The 32-Byte header hash to pack into the mix</param>
+        /// <param name="nonce">The nonce to pack into the mix</param>
+        /// <returns>an object of ethash_return_value_t holding the return values</returns>
+        [DllImport("libmultihash", EntryPoint = "ethash_full_compute_export", CallingConvention = CallingConvention.Cdecl)]
+        public static extern void ethash_full_compute(IntPtr handle, byte* header_hash, ulong nonce, ref ethash_return_value result);
+
+        /// <summary>
+        /// Get a pointer to the full DAG data
+        /// </summary>
+        /// <param name="handle">The full handler to free</param>
+        [DllImport("libmultihash", EntryPoint = "ethash_full_dag_export", CallingConvention = CallingConvention.Cdecl)]
+        public static extern IntPtr ethash_full_dag(IntPtr handle);
+
+        /// <summary>
+        /// Get the size of the DAG data
+        /// </summary>
+        /// <param name="handle">The full handler to free</param>
+        [DllImport("libmultihash", EntryPoint = "ethash_full_dag_size_export", CallingConvention = CallingConvention.Cdecl)]
+        public static extern ulong ethash_full_dag_size(IntPtr handle);
+
+        /// <summary>
+        /// Calculate the seedhash for a given block number
+        /// </summary>
+        /// <param name="handle">The full handler to free</param>
+        [DllImport("libmultihash", EntryPoint = "ethash_get_seedhash_export", CallingConvention = CallingConvention.Cdecl)]
+        public static extern ethash_h256_t ethash_get_seedhash(ulong block_number);
+
+        /// <summary>
+        /// Get the default DAG directory
+        /// </summary>
+        [DllImport("libmultihash", EntryPoint = "ethash_get_default_dirname_export", CallingConvention = CallingConvention.Cdecl)]
+        public static extern bool ethash_get_default_dirname(byte* data, int length);
+
+        #endregion // Ethash
+    }
+}