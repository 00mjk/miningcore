<<<<<<< HEAD
﻿using System;
=======
using System;
>>>>>>> d692f5cc
using System.Linq;
using System.Threading;
using MiningCore.Extensions;

namespace MiningCore.Blockchain.ZCash
{
    public class ZCashExtraNonceProvider : ExtraNonceProviderBase
    {
        public ZCashExtraNonceProvider() : base(3)
        {
        }
    }
<<<<<<< HEAD
}
=======
}
>>>>>>> d692f5cc
<|MERGE_RESOLUTION|>--- conflicted
+++ resolved
@@ -1,8 +1,4 @@
-<<<<<<< HEAD
-﻿using System;
-=======
 using System;
->>>>>>> d692f5cc
 using System.Linq;
 using System.Threading;
 using MiningCore.Extensions;
@@ -15,8 +11,4 @@
         {
         }
     }
-<<<<<<< HEAD
-}
-=======
-}
->>>>>>> d692f5cc
+}