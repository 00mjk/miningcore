<<<<<<< HEAD
﻿using System.Collections.Generic;
=======
using System.Collections.Generic;
>>>>>>> d692f5cc
using System.Globalization;
using System.Numerics;
using System.Threading.Tasks;
using MiningCore.Crypto.Hashing.Ethash;
using MiningCore.Extensions;
using MiningCore.Stratum;
using NBitcoin;
using NLog;

namespace MiningCore.Blockchain.Ethereum
{
    public class EthereumJob
    {
        public EthereumJob(string id, EthereumBlockTemplate blockTemplate, ILogger logger)
        {
            Id = id;
            BlockTemplate = blockTemplate;
            this.logger = logger;

            var target = blockTemplate.Target;
            if (target.StartsWith("0x"))
                target = target.Substring(2);

            blockTarget = new uint256(target.HexToByteArray().ReverseArray());
        }

        private readonly Dictionary<StratumClient, HashSet<string>> workerNonces =
            new Dictionary<StratumClient, HashSet<string>>();

        public string Id { get; }
        public EthereumBlockTemplate BlockTemplate { get; }
        private readonly uint256 blockTarget;
        private readonly ILogger logger;

        private void RegisterNonce(StratumClient worker, string nonce)
        {
            var nonceLower = nonce.ToLower();

            if (!workerNonces.TryGetValue(worker, out var nonces))
            {
<<<<<<< HEAD
                nonces = new HashSet<string>(new[] {nonceLower});
=======
                nonces = new HashSet<string>(new[] { nonceLower });
>>>>>>> d692f5cc
                workerNonces[worker] = nonces;
            }

            else
            {
                if (nonces.Contains(nonceLower))
                    throw new StratumException(StratumError.MinusOne, "duplicate share");

                nonces.Add(nonceLower);
            }
        }

        public async Task<(Share Share, string FullNonceHex, string HeaderHash, string MixHash)> ProcessShareAsync(StratumClient worker, string nonce, EthashFull ethash)
        {
            // duplicate nonce?
<<<<<<< HEAD
            lock (workerNonces)
=======
            lock(workerNonces)
>>>>>>> d692f5cc
            {
                RegisterNonce(worker, nonce);
            }

            // assemble full-nonce
            var context = worker.ContextAs<EthereumWorkerContext>();
            var fullNonceHex = context.ExtraNonce1 + nonce;

            if (!ulong.TryParse(fullNonceHex, NumberStyles.HexNumber, CultureInfo.InvariantCulture, out var fullNonce))
                throw new StratumException(StratumError.MinusOne, "bad nonce " + fullNonceHex);

            // get dag for block
            var dag = await ethash.GetDagAsync(BlockTemplate.Height, logger);

            // compute
            if (!dag.Compute(logger, BlockTemplate.Header.HexToByteArray(), fullNonce, out var mixDigest, out var resultBytes))
                throw new StratumException(StratumError.MinusOne, "bad hash");

            // test if share meets at least workers current difficulty
            resultBytes.ReverseArray();
            var resultValue = new uint256(resultBytes);
            var resultValueBig = resultBytes.ToBigInteger();
            var shareDiff = (double) BigInteger.Divide(EthereumConstants.BigMaxValue, resultValueBig) / EthereumConstants.Pow2x32;
            var stratumDifficulty = context.Difficulty;
            var ratio = shareDiff / stratumDifficulty;
            var isBlockCandidate = resultValue <= blockTarget;

            if (!isBlockCandidate && ratio < 0.99)
            {
                // check if share matched the previous difficulty from before a vardiff retarget
                if (context.VarDiff?.LastUpdate != null && context.PreviousDifficulty.HasValue)
                {
                    ratio = shareDiff / context.PreviousDifficulty.Value;

                    if (ratio < 0.99)
                        throw new StratumException(StratumError.LowDifficultyShare, $"low difficulty share ({shareDiff})");

                    // use previous difficulty
                    stratumDifficulty = context.PreviousDifficulty.Value;
                }

                else
                    throw new StratumException(StratumError.LowDifficultyShare, $"low difficulty share ({shareDiff})");
            }

            // create share
            var share = new Share
            {
                BlockHeight = (long) BlockTemplate.Height,
                IpAddress = worker.RemoteEndpoint?.Address?.ToString(),
                Miner = context.MinerName,
                Worker = context.WorkerName,
                UserAgent = context.UserAgent,
                IsBlockCandidate = isBlockCandidate,
                Difficulty = stratumDifficulty * EthereumConstants.Pow2x32,
                BlockHash = mixDigest.ToHexString(true)
            };

            if (share.IsBlockCandidate)
            {
                fullNonceHex = "0x" + fullNonceHex;
                var headerHash = BlockTemplate.Header;
                var mixHash = mixDigest.ToHexString(true);

                share.TransactionConfirmationData = $"{mixDigest.ToHexString(true)}:{fullNonceHex}";

                return (share, fullNonceHex, headerHash, mixHash);
            }

            return (share, null, null, null);
        }
    }
<<<<<<< HEAD
}
=======
}
>>>>>>> d692f5cc
<|MERGE_RESOLUTION|>--- conflicted
+++ resolved
@@ -1,8 +1,4 @@
-<<<<<<< HEAD
-﻿using System.Collections.Generic;
-=======
 using System.Collections.Generic;
->>>>>>> d692f5cc
 using System.Globalization;
 using System.Numerics;
 using System.Threading.Tasks;
@@ -43,11 +39,7 @@
 
             if (!workerNonces.TryGetValue(worker, out var nonces))
             {
-<<<<<<< HEAD
-                nonces = new HashSet<string>(new[] {nonceLower});
-=======
                 nonces = new HashSet<string>(new[] { nonceLower });
->>>>>>> d692f5cc
                 workerNonces[worker] = nonces;
             }
 
@@ -63,11 +55,7 @@
         public async Task<(Share Share, string FullNonceHex, string HeaderHash, string MixHash)> ProcessShareAsync(StratumClient worker, string nonce, EthashFull ethash)
         {
             // duplicate nonce?
-<<<<<<< HEAD
-            lock (workerNonces)
-=======
             lock(workerNonces)
->>>>>>> d692f5cc
             {
                 RegisterNonce(worker, nonce);
             }
@@ -140,8 +128,4 @@
             return (share, null, null, null);
         }
     }
-<<<<<<< HEAD
-}
-=======
-}
->>>>>>> d692f5cc
+}