--- conflicted
+++ resolved
@@ -78,15 +78,9 @@
 
                 var job = currentJob;
                 var isNew = job == null ||
-<<<<<<< HEAD
-                            (blockTemplate != null &&
-                             job.BlockTemplate?.PreviousBlockhash != blockTemplate.PreviousBlockhash &&
-                             blockTemplate.Height > job.BlockTemplate?.Height);
-=======
                 (blockTemplate != null &&
                     job.BlockTemplate?.PreviousBlockhash != blockTemplate.PreviousBlockhash &&
                     blockTemplate.Height > job.BlockTemplate?.Height);
->>>>>>> d692f5cc
 
                 if (isNew || forceUpdate)
                 {
@@ -97,11 +91,7 @@
                         ShareMultiplier, extraPoolPaymentProcessingConfig?.BlockrewardMultiplier ?? 1.0m,
                         coinbaseHasher, headerHasher, blockHasher, extraFloPoolConfig.FloData);
 
-<<<<<<< HEAD
-                    lock (jobLock)
-=======
                     lock(jobLock)
->>>>>>> d692f5cc
                     {
                         if (isNew)
                         {
@@ -121,11 +111,7 @@
                         else
                         {
                             // trim active jobs
-<<<<<<< HEAD
-                            while (validJobs.Count > maxActiveJobs - 1)
-=======
                             while(validJobs.Count > maxActiveJobs - 1)
->>>>>>> d692f5cc
                                 validJobs.RemoveAt(0);
                         }
 
@@ -138,11 +124,7 @@
                 return (isNew, forceUpdate);
             }
 
-<<<<<<< HEAD
-            catch (Exception ex)
-=======
             catch(Exception ex)
->>>>>>> d692f5cc
             {
                 logger.Error(ex, () => $"[{LogCat}] Error during {nameof(UpdateJob)}");
             }
@@ -152,4 +134,4 @@
 
         #endregion // Overrides
     }
-}
+}