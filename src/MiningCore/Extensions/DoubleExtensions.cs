--- conflicted
+++ resolved
@@ -1,8 +1,4 @@
-<<<<<<< HEAD
-﻿using System;
-=======
 using System;
->>>>>>> d692f5cc
 using System.Collections.Generic;
 using System.Text;
 
@@ -23,8 +19,4 @@
             return Math.Abs(left - right) < P4;
         }
     }
-<<<<<<< HEAD
-}
-=======
-}
->>>>>>> d692f5cc
+}